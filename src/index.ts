import path from 'path';
import {
  TpaServer,
  TpaSession,
  StreamType,
  ViewType,
  createTranscriptionStream,
  ExtendedStreamType,
  TranscriptionData,
} from '@augmentos/sdk';
import { TranscriptProcessor, languageToLocale, convertLineWidth } from './utils';
import axios from 'axios';

// Configuration constants
const PORT = process.env.PORT ? parseInt(process.env.PORT) : 80;
<<<<<<< HEAD
const CLOUD_HOST_NAME = process.env.CLOUD_HOST_NAME;
const PACKAGE_NAME = process.env.PACKAGE_NAME;
const AUGMENTOS_API_KEY = process.env.AUGMENTOS_API_KEY; // In production, this would be securely stored
=======
const CLOUD_HOST_NAME = process.env.CLOUD_HOST_NAME || "cloud";
const PACKAGE_NAME = process.env.PACKAGE_NAME || "com.augmentos.livecaptions";
const AUGMENTOS_API_KEY = process.env.AUGMENTOS_API_KEY || 'test_key'; // In production, this would be securely stored
>>>>>>> 70b5a6f1
const MAX_FINAL_TRANSCRIPTS = 5;

// Verify env vars are set.
if (!AUGMENTOS_API_KEY) {
  throw new Error('AUGMENTOS_API_KEY environment variable is required.');
}
if (!PACKAGE_NAME) {
  throw new Error('PACKAGE_NAME environment variable is required.');
}
if (!CLOUD_HOST_NAME) {
  throw new Error('CLOUD_HOST_NAME environment variable is required.');
}

// User transcript processors map
const userTranscriptProcessors: Map<string, TranscriptProcessor> = new Map();
// Map to track the active language for each user
const userActiveLanguages: Map<string, string> = new Map();

// For debouncing transcripts per session
interface TranscriptDebouncer {
  lastSentTime: number;
  timer: NodeJS.Timeout | null;
}

/**
 * LiveCaptionsApp - Main application class that extends TpaServer
 */
class LiveCaptionsApp extends TpaServer {
  // Session debouncers for throttling non-final transcripts
  private sessionDebouncers = new Map<string, TranscriptDebouncer>();
  // Track active sessions by user ID
  private activeUserSessions = new Map<string, { session: TpaSession, sessionId: string }>();

  constructor() {
    super({
      packageName: PACKAGE_NAME,
      apiKey: AUGMENTOS_API_KEY,
      port: PORT,
      publicDir: path.join(__dirname, './public'),
    });
  }

  /**
   * Called by TpaServer when a new session is created
   */
  protected async onSession(session: TpaSession, sessionId: string, userId: string): Promise<void> {
    console.log(`\n\n🗣️🗣️🗣️Received new session for user ${userId}, session ${sessionId}\n\n`);

    // Initialize transcript processor and debouncer for this session
    this.sessionDebouncers.set(sessionId, { lastSentTime: 0, timer: null });
    
    // Store the active session for this user
    this.activeUserSessions.set(userId, { session, sessionId });

    try {
      // Fetch and apply user settings (language, line width, etc.)
      await this.processSettings(userId, session, sessionId);

    } catch (error) {
      console.error('Error initializing session:', error);
      // Apply default settings if there was an error
      const transcriptProcessor = new TranscriptProcessor(30, 3, MAX_FINAL_TRANSCRIPTS);
      userTranscriptProcessors.set(userId, transcriptProcessor);
      
      // Subscribe with default language using the new method
      const cleanup = session.onTranscriptionForLanguage('en-US', (data: TranscriptionData) => {
        this.handleTranscription(session, sessionId, userId, data);
      });
      
      // Register cleanup handler
      this.addCleanupHandler(cleanup);
    }
  }

  /**
   * Called by TpaServer when a session is stopped
   */
  protected async onStop(sessionId: string, userId: string, reason: string): Promise<void> {
    console.log(`Session ${sessionId} stopped: ${reason}`);
    
    // Clean up session resources
    const debouncer = this.sessionDebouncers.get(sessionId);
    if (debouncer?.timer) {
      clearTimeout(debouncer.timer);
    }
    this.sessionDebouncers.delete(sessionId);
    
    // Remove active session if it matches this session ID
    const activeSession = this.activeUserSessions.get(userId);
    if (activeSession && activeSession.sessionId === sessionId) {
      this.activeUserSessions.delete(userId);
    }
  }

  /**
   * Processes user settings - either fetches them from API or uses provided settings
   * Can be used for both initial session setup and settings updates
   */
  public async processSettings(
    userId: string,
    session?: TpaSession, 
    sessionId?: string, 
    providedSettings?: any[]
  ): Promise<any> {
    try {
      // If no session provided, try to find an active one
      if (!session || !sessionId) {
        console.log(`No session provided for user ${userId}, looking for active session`);
        const activeSession = this.getActiveSessionForUser(userId);
        
        if (activeSession) {
          console.log(`Found active session ${activeSession.sessionId} for user ${userId}, using it`);
          return this.processSettings(userId, activeSession.session, activeSession.sessionId, providedSettings);
        } else {
          console.log(`No active session found for user ${userId}, cannot process settings`);
          return {
            status: 'Failed to process settings',
            error: 'No active session available',
            userId
          };
        }
      }
<<<<<<< HEAD
      
      let settings: any[] = providedSettings || [];
      
=======
      
      let settings: any[] = providedSettings || [];
      
>>>>>>> 70b5a6f1
      // If settings aren't provided, fetch them from API
      if (!providedSettings) {
        console.log(`Fetching settings for user ${userId}`);
        const response = await axios.get(`http://${CLOUD_HOST_NAME}/tpasettings/user/${PACKAGE_NAME}`, {
          headers: { Authorization: `Bearer ${userId}` }
        });
        settings = response.data.settings;
        console.log(`Fetched settings for user ${userId}:`, settings);
      } else {
        console.log('Using provided settings for user:', userId);
      }
      
      // Extract settings
      const lineWidthSetting = settings.find(s => s.key === 'line_width');
      const numberOfLinesSetting = settings.find(s => s.key === 'number_of_lines');
      const transcribeLanguageSetting = settings.find(s => s.key === 'transcribe_language');

      // Process language setting - handle both direct updating and initial fetch cases
      let language: string;
      let locale: string;
      
      if (providedSettings) {
        // For updateSettings path
        locale = languageToLocale(transcribeLanguageSetting?.value) || 'en-US';
      } else {
        // For fetchAndApplySettings path
        language = transcribeLanguageSetting?.value || 'English';
        locale = languageToLocale(language);
      }

      // Get previous processor to check for language changes and preserve history
      const previousTranscriptProcessor = userTranscriptProcessors.get(userId);
      const previousLocale = userActiveLanguages.get(userId) || 'none';
      
      const languageChanged = previousLocale !== 'none' && previousLocale !== locale;
      
      // Store the current language
      userActiveLanguages.set(userId, locale);

      // Process line width
      let lineWidth = 30; // default
      const isChineseLanguage = locale.toLowerCase().startsWith('zh-') || locale.toLowerCase().startsWith('ja-');
      
      if (lineWidthSetting) {
        lineWidth = convertLineWidth(lineWidthSetting.value, isChineseLanguage);
      } else if (isChineseLanguage) {
        lineWidth = 10; // Special default for Chinese/Japanese
      }

      // Process number of lines
      let numberOfLines = 3; // default
      if (numberOfLinesSetting) {
        numberOfLines = Number(numberOfLinesSetting.value);
        if (isNaN(numberOfLines) || numberOfLines < 1) numberOfLines = 3;
      }

      console.log(`Applied settings for user ${userId}: language=${locale}, lineWidth=${lineWidth}, numberOfLines=${numberOfLines}, isChineseLanguage=${isChineseLanguage}`);

      // Create new processor with the settings
      const newProcessor = new TranscriptProcessor(lineWidth, numberOfLines, MAX_FINAL_TRANSCRIPTS, isChineseLanguage);

      // Preserve transcript history if language didn't change and we have a previous processor
      if (!languageChanged && previousTranscriptProcessor) {
        const previousHistory = previousTranscriptProcessor.getFinalTranscriptHistory();
        for (const transcript of previousHistory) {
          newProcessor.processString(transcript, true);
        }
        console.log(`Preserved ${previousHistory.length} transcripts after settings change`);
      } else if (languageChanged) {
        console.log(`Cleared transcript history due to language change`);
      }

      // Update the processor
      userTranscriptProcessors.set(userId, newProcessor);

      // Show the updated transcript layout immediately with the new formatting
      if (session) {
        const formattedTranscript = newProcessor.getFormattedTranscriptHistory();
        this.showTranscriptsToUser(session, formattedTranscript, true);
      }
<<<<<<< HEAD

      // If we're in session context, set up transcription handler
      console.log(`Setting up transcription handlers for session ${sessionId}`);
      
      // Clean up previous handler if it exists
      // This would need to be implemented if we want to support language switching in a session
      
      const languageHandler = (data: TranscriptionData) => {
        this.handleTranscription(session, sessionId, userId, data);
      };

      // Subscribe to language-specific transcription
      const cleanup = session.onTranscriptionForLanguage(locale, languageHandler);
      
      // Register cleanup handler
      this.addCleanupHandler(cleanup);
      
      console.log(`Subscribed to transcriptions in ${locale} for user ${userId}`);

=======

      // If we're in session context, set up transcription handler
      console.log(`Setting up transcription handlers for session ${sessionId}`);
      
      // Clean up previous handler if it exists
      // This would need to be implemented if we want to support language switching in a session
      
      const languageHandler = (data: TranscriptionData) => {
        this.handleTranscription(session, sessionId, userId, data);
      };

      // Subscribe to language-specific transcription
      const cleanup = session.onTranscriptionForLanguage(locale, languageHandler);
      
      // Register cleanup handler
      this.addCleanupHandler(cleanup);
      
      console.log(`Subscribed to transcriptions in ${locale} for user ${userId}`);

>>>>>>> 70b5a6f1
      // Return status for API endpoint response
      return {
        status: 'Settings processed successfully',
        languageChanged: languageChanged,
        transcriptsPreserved: !languageChanged,
        sessionUpdated: true
      };
    } catch (error) {
      console.error(`Error processing settings for user ${userId}:`, error);
      throw error;
    }
  }

  /**
   * Handles transcription data from the AugmentOS cloud
   */
  private handleTranscription(
    session: TpaSession, 
    sessionId: string, 
    userId: string, 
    transcriptionData: any
  ): void {
    let transcriptProcessor = userTranscriptProcessors.get(userId);
    if (!transcriptProcessor) {
      // Create default processor if none exists
      transcriptProcessor = new TranscriptProcessor(30, 3, MAX_FINAL_TRANSCRIPTS);
      userTranscriptProcessors.set(userId, transcriptProcessor);
    }

    const isFinal = transcriptionData.isFinal;
    const newTranscript = transcriptionData.text;
    const language = transcriptionData.language;

    console.log(`[Session ${sessionId}]: Received transcription in language: ${language}`);

    // Process the transcript
    transcriptProcessor.processString(newTranscript, isFinal);

    let textToDisplay;
    if (isFinal) {
      // Get formatted history for final transcripts
      textToDisplay = transcriptProcessor.getFormattedTranscriptHistory();
      console.log(`[Session ${sessionId}]: finalTranscriptCount=${transcriptProcessor.getFinalTranscriptHistory().length}`);
    } else {
      // For non-final, get combined history plus current partial transcript
      const combinedTranscriptHistory = transcriptProcessor.getCombinedTranscriptHistory();
      const textToProcess = `${combinedTranscriptHistory} ${newTranscript}`;
      textToDisplay = transcriptProcessor.getFormattedPartialTranscript(textToProcess);
    }

    // Log and debounce the display
    console.log(`[Session ${sessionId}]: ${textToDisplay}`);
    console.log(`[Session ${sessionId}]: isFinal=${isFinal}`);

    this.debounceAndShowTranscript(session, sessionId, textToDisplay, isFinal);
  }

  /**
   * Debounces transcript display to avoid too frequent updates for non-final transcripts
   */
  private debounceAndShowTranscript(
    session: TpaSession,
    sessionId: string,
    transcript: string,
    isFinal: boolean
  ): void {
    const debounceDelay = 400; // in milliseconds
    let debouncer = this.sessionDebouncers.get(sessionId);
    
    if (!debouncer) {
      debouncer = { lastSentTime: 0, timer: null };
      this.sessionDebouncers.set(sessionId, debouncer);
    }

    // Clear any scheduled timer
    if (debouncer.timer) {
      clearTimeout(debouncer.timer);
      debouncer.timer = null;
    }

    const now = Date.now();

    // Show final transcripts immediately
    if (isFinal) {
      this.showTranscriptsToUser(session, transcript, isFinal);
      debouncer.lastSentTime = now;
      return;
    }

    // Throttle non-final transcripts
    if (now - debouncer.lastSentTime >= debounceDelay) {
      this.showTranscriptsToUser(session, transcript, false);
      debouncer.lastSentTime = now;
    } else {
      debouncer.timer = setTimeout(() => {
        this.showTranscriptsToUser(session, transcript, false);
        if (debouncer) {
          debouncer.lastSentTime = Date.now();
        }
      }, debounceDelay);
    }
  }

  /**
   * Displays transcript text in the AR view
   */
  private showTranscriptsToUser(
    session: TpaSession,
    transcript: string,
    isFinal: boolean
  ): void {
    session.layouts.showTextWall(transcript, {
      view: ViewType.MAIN,
      // Use a fixed duration for final transcripts (20 seconds)
      durationMs: isFinal ? 20000 : undefined,
    });
  }

<<<<<<< HEAD
  /**
   * Handles settings updates (called via the /settings endpoint)
   */
  public async updateSettings(userId: string, settings: any[]): Promise<any> {
    try {
      console.log('Received settings update for user:', userId);
      
      // Extract settings
      const lineWidthSetting = settings.find(s => s.key === 'line_width');
      const numberOfLinesSetting = settings.find(s => s.key === 'number_of_lines');
      const transcribeLanguageSetting = settings.find(s => s.key === 'transcribe_language');

      // Process language setting
      const language = languageToLocale(transcribeLanguageSetting?.value) || 'en-US';
      const previousTranscriptProcessor = userTranscriptProcessors.get(userId);
      const previousLanguage = previousTranscriptProcessor?.getLanguage();
      const languageChanged = language !== previousLanguage;

      // Process other settings
      let lineWidth = 30; // default
      if (lineWidthSetting) {
        const isChineseLanguage = language.startsWith('zh-') || language.startsWith('ja-');
        lineWidth = convertLineWidth(lineWidthSetting.value, isChineseLanguage);
      }

      let numberOfLines = 3; // default
      if (numberOfLinesSetting) {
        numberOfLines = Number(numberOfLinesSetting.value);
        if (isNaN(numberOfLines) || numberOfLines < 1) numberOfLines = 3;
      }

      if (languageChanged) {
        console.log(`Language changed for user ${userId}: ${previousLanguage} -> ${language}`);
      }

      // Create a new processor with the updated settings
      const newProcessor = new TranscriptProcessor(
        lineWidth, 
        numberOfLines, 
        MAX_FINAL_TRANSCRIPTS,
        language
      );

      // Preserve transcript history if language didn't change
      if (!languageChanged && previousTranscriptProcessor) {
        const previousHistory = previousTranscriptProcessor.getFinalTranscriptHistory();
        for (const transcript of previousHistory) {
          newProcessor.processString(transcript, true);
        }
        console.log(`Preserved ${previousHistory.length} transcripts after settings change`);
      } else if (languageChanged) {
        console.log(`Cleared transcript history due to language change`);
      }

      // Update the processor
      userTranscriptProcessors.set(userId, newProcessor);

      // Get the current transcript text to display
      const displayText = newProcessor.getFormattedTranscriptHistory() || "";

      // Apply changes to active sessions for this user
      let sessionsRefreshed = false;
      
      // Get active session for this user
      const activeSession = this.activeUserSessions.get(userId);
      if (activeSession) {
        // Show the updated transcript layout immediately with the new formatting
        this.showTranscriptsToUser(activeSession.session, displayText, true);
        sessionsRefreshed = true;
        console.log(`Updated display for active session ${activeSession.sessionId} for user ${userId}`);
      } else {
        console.log(`No active session found for user ${userId}, can't update display`);
      }
      
      return {
        status: 'Settings updated successfully',
        sessionsRefreshed: sessionsRefreshed,
        languageChanged: languageChanged,
        transcriptsPreserved: !languageChanged
      };
    } catch (error) {
      console.error('Error updating settings:', error);
      throw error;
    }
=======
  // Helper method to get active session for a user
  public getActiveSessionForUser(userId: string): { session: TpaSession, sessionId: string } | null {
    return this.activeUserSessions.get(userId) || null;
>>>>>>> 70b5a6f1
  }
  
  /**
   * Helper method to get active session for a user
   */
  public getActiveSessionForUser(userId: string): { session: TpaSession, sessionId: string } | null {
    return this.activeUserSessions.get(userId) || null;
  }
}

// Create and start the app
const liveCaptionsApp = new LiveCaptionsApp();

// Add settings endpoint
const expressApp = liveCaptionsApp.getExpressApp();
expressApp.post('/settings', async (req: any, res: any) => {
  try {
    const { userIdForSettings, settings } = req.body;

    if (!userIdForSettings || !Array.isArray(settings)) {
      return res.status(400).json({ error: 'Missing userId or settings array in payload' });
    }

    // Process settings - the method will find active session if available
    const result = await liveCaptionsApp.processSettings(userIdForSettings, undefined, undefined, settings);
    
    res.json(result);
  } catch (error) {
    console.error('Error in settings endpoint:', error);
    res.status(500).json({ error: 'Internal server error updating settings' });
  }
});

// Start the server
liveCaptionsApp.start().then(() => {
  console.log(`${PACKAGE_NAME} server running on port ${PORT}`);
}).catch(error => {
  console.error('Failed to start server:', error);
});<|MERGE_RESOLUTION|>--- conflicted
+++ resolved
@@ -7,21 +7,16 @@
   createTranscriptionStream,
   ExtendedStreamType,
   TranscriptionData,
+  TranscriptionData,
 } from '@augmentos/sdk';
 import { TranscriptProcessor, languageToLocale, convertLineWidth } from './utils';
 import axios from 'axios';
 
 // Configuration constants
 const PORT = process.env.PORT ? parseInt(process.env.PORT) : 80;
-<<<<<<< HEAD
 const CLOUD_HOST_NAME = process.env.CLOUD_HOST_NAME;
 const PACKAGE_NAME = process.env.PACKAGE_NAME;
 const AUGMENTOS_API_KEY = process.env.AUGMENTOS_API_KEY; // In production, this would be securely stored
-=======
-const CLOUD_HOST_NAME = process.env.CLOUD_HOST_NAME || "cloud";
-const PACKAGE_NAME = process.env.PACKAGE_NAME || "com.augmentos.livecaptions";
-const AUGMENTOS_API_KEY = process.env.AUGMENTOS_API_KEY || 'test_key'; // In production, this would be securely stored
->>>>>>> 70b5a6f1
 const MAX_FINAL_TRANSCRIPTS = 5;
 
 // Verify env vars are set.
@@ -39,6 +34,8 @@
 const userTranscriptProcessors: Map<string, TranscriptProcessor> = new Map();
 // Map to track the active language for each user
 const userActiveLanguages: Map<string, string> = new Map();
+// Map to track the active language for each user
+const userActiveLanguages: Map<string, string> = new Map();
 
 // For debouncing transcripts per session
 interface TranscriptDebouncer {
@@ -54,11 +51,14 @@
   private sessionDebouncers = new Map<string, TranscriptDebouncer>();
   // Track active sessions by user ID
   private activeUserSessions = new Map<string, { session: TpaSession, sessionId: string }>();
+  // Track active sessions by user ID
+  private activeUserSessions = new Map<string, { session: TpaSession, sessionId: string }>();
 
   constructor() {
     super({
       packageName: PACKAGE_NAME,
       apiKey: AUGMENTOS_API_KEY,
+      apiKey: AUGMENTOS_API_KEY,
       port: PORT,
       publicDir: path.join(__dirname, './public'),
     });
@@ -75,9 +75,13 @@
     
     // Store the active session for this user
     this.activeUserSessions.set(userId, { session, sessionId });
+    
+    // Store the active session for this user
+    this.activeUserSessions.set(userId, { session, sessionId });
 
     try {
       // Fetch and apply user settings (language, line width, etc.)
+      await this.processSettings(userId, session, sessionId);
       await this.processSettings(userId, session, sessionId);
 
     } catch (error) {
@@ -93,6 +97,13 @@
       
       // Register cleanup handler
       this.addCleanupHandler(cleanup);
+      // Subscribe with default language using the new method
+      const cleanup = session.onTranscriptionForLanguage('en-US', (data: TranscriptionData) => {
+        this.handleTranscription(session, sessionId, userId, data);
+      });
+      
+      // Register cleanup handler
+      this.addCleanupHandler(cleanup);
     }
   }
 
@@ -108,6 +119,12 @@
       clearTimeout(debouncer.timer);
     }
     this.sessionDebouncers.delete(sessionId);
+    
+    // Remove active session if it matches this session ID
+    const activeSession = this.activeUserSessions.get(userId);
+    if (activeSession && activeSession.sessionId === sessionId) {
+      this.activeUserSessions.delete(userId);
+    }
     
     // Remove active session if it matches this session ID
     const activeSession = this.activeUserSessions.get(userId);
@@ -144,15 +161,9 @@
           };
         }
       }
-<<<<<<< HEAD
       
       let settings: any[] = providedSettings || [];
       
-=======
-      
-      let settings: any[] = providedSettings || [];
-      
->>>>>>> 70b5a6f1
       // If settings aren't provided, fetch them from API
       if (!providedSettings) {
         console.log(`Fetching settings for user ${userId}`);
@@ -164,8 +175,52 @@
       } else {
         console.log('Using provided settings for user:', userId);
       }
+   * Processes user settings - either fetches them from API or uses provided settings
+   * Can be used for both initial session setup and settings updates
+   */
+  public async processSettings(
+    userId: string,
+    session?: TpaSession, 
+    sessionId?: string, 
+    providedSettings?: any[]
+  ): Promise<any> {
+    try {
+      // If no session provided, try to find an active one
+      if (!session || !sessionId) {
+        console.log(`No session provided for user ${userId}, looking for active session`);
+        const activeSession = this.getActiveSessionForUser(userId);
+        
+        if (activeSession) {
+          console.log(`Found active session ${activeSession.sessionId} for user ${userId}, using it`);
+          return this.processSettings(userId, activeSession.session, activeSession.sessionId, providedSettings);
+        } else {
+          console.log(`No active session found for user ${userId}, cannot process settings`);
+          return {
+            status: 'Failed to process settings',
+            error: 'No active session available',
+            userId
+          };
+        }
+      }
+      
+      let settings: any[] = providedSettings || [];
+      
+      // If settings aren't provided, fetch them from API
+      if (!providedSettings) {
+        console.log(`Fetching settings for user ${userId}`);
+        const response = await axios.get(`http://${CLOUD_HOST_NAME}/tpasettings/user/${PACKAGE_NAME}`, {
+          headers: { Authorization: `Bearer ${userId}` }
+        });
+        settings = response.data.settings;
+        console.log(`Fetched settings for user ${userId}:`, settings);
+      } else {
+        console.log('Using provided settings for user:', userId);
+      }
       
       // Extract settings
+      const lineWidthSetting = settings.find(s => s.key === 'line_width');
+      const numberOfLinesSetting = settings.find(s => s.key === 'number_of_lines');
+      const transcribeLanguageSetting = settings.find(s => s.key === 'transcribe_language');
       const lineWidthSetting = settings.find(s => s.key === 'line_width');
       const numberOfLinesSetting = settings.find(s => s.key === 'number_of_lines');
       const transcribeLanguageSetting = settings.find(s => s.key === 'transcribe_language');
@@ -208,7 +263,46 @@
         numberOfLines = Number(numberOfLinesSetting.value);
         if (isNaN(numberOfLines) || numberOfLines < 1) numberOfLines = 3;
       }
-
+      // Process language setting - handle both direct updating and initial fetch cases
+      let language: string;
+      let locale: string;
+      
+      if (providedSettings) {
+        // For updateSettings path
+        locale = languageToLocale(transcribeLanguageSetting?.value) || 'en-US';
+      } else {
+        // For fetchAndApplySettings path
+        language = transcribeLanguageSetting?.value || 'English';
+        locale = languageToLocale(language);
+      }
+
+      // Get previous processor to check for language changes and preserve history
+      const previousTranscriptProcessor = userTranscriptProcessors.get(userId);
+      const previousLocale = userActiveLanguages.get(userId) || 'none';
+      
+      const languageChanged = previousLocale !== 'none' && previousLocale !== locale;
+      
+      // Store the current language
+      userActiveLanguages.set(userId, locale);
+
+      // Process line width
+      let lineWidth = 30; // default
+      const isChineseLanguage = locale.toLowerCase().startsWith('zh-') || locale.toLowerCase().startsWith('ja-');
+      
+      if (lineWidthSetting) {
+        lineWidth = convertLineWidth(lineWidthSetting.value, isChineseLanguage);
+      } else if (isChineseLanguage) {
+        lineWidth = 10; // Special default for Chinese/Japanese
+      }
+
+      // Process number of lines
+      let numberOfLines = 3; // default
+      if (numberOfLinesSetting) {
+        numberOfLines = Number(numberOfLinesSetting.value);
+        if (isNaN(numberOfLines) || numberOfLines < 1) numberOfLines = 3;
+      }
+
+      console.log(`Applied settings for user ${userId}: language=${locale}, lineWidth=${lineWidth}, numberOfLines=${numberOfLines}, isChineseLanguage=${isChineseLanguage}`);
       console.log(`Applied settings for user ${userId}: language=${locale}, lineWidth=${lineWidth}, numberOfLines=${numberOfLines}, isChineseLanguage=${isChineseLanguage}`);
 
       // Create new processor with the settings
@@ -233,7 +327,6 @@
         const formattedTranscript = newProcessor.getFormattedTranscriptHistory();
         this.showTranscriptsToUser(session, formattedTranscript, true);
       }
-<<<<<<< HEAD
 
       // If we're in session context, set up transcription handler
       console.log(`Setting up transcription handlers for session ${sessionId}`);
@@ -253,7 +346,35 @@
       
       console.log(`Subscribed to transcriptions in ${locale} for user ${userId}`);
 
-=======
+      // Return status for API endpoint response
+      return {
+        status: 'Settings processed successfully',
+        languageChanged: languageChanged,
+        transcriptsPreserved: !languageChanged,
+        sessionUpdated: true
+      };
+      // Create new processor with the settings
+      const newProcessor = new TranscriptProcessor(lineWidth, numberOfLines, MAX_FINAL_TRANSCRIPTS, isChineseLanguage);
+
+      // Preserve transcript history if language didn't change and we have a previous processor
+      if (!languageChanged && previousTranscriptProcessor) {
+        const previousHistory = previousTranscriptProcessor.getFinalTranscriptHistory();
+        for (const transcript of previousHistory) {
+          newProcessor.processString(transcript, true);
+        }
+        console.log(`Preserved ${previousHistory.length} transcripts after settings change`);
+      } else if (languageChanged) {
+        console.log(`Cleared transcript history due to language change`);
+      }
+
+      // Update the processor
+      userTranscriptProcessors.set(userId, newProcessor);
+
+      // Show the updated transcript layout immediately with the new formatting
+      if (session) {
+        const formattedTranscript = newProcessor.getFormattedTranscriptHistory();
+        this.showTranscriptsToUser(session, formattedTranscript, true);
+      }
 
       // If we're in session context, set up transcription handler
       console.log(`Setting up transcription handlers for session ${sessionId}`);
@@ -273,7 +394,6 @@
       
       console.log(`Subscribed to transcriptions in ${locale} for user ${userId}`);
 
->>>>>>> 70b5a6f1
       // Return status for API endpoint response
       return {
         status: 'Settings processed successfully',
@@ -282,6 +402,7 @@
         sessionUpdated: true
       };
     } catch (error) {
+      console.error(`Error processing settings for user ${userId}:`, error);
       console.error(`Error processing settings for user ${userId}:`, error);
       throw error;
     }
@@ -389,10 +510,10 @@
       view: ViewType.MAIN,
       // Use a fixed duration for final transcripts (20 seconds)
       durationMs: isFinal ? 20000 : undefined,
+      durationMs: isFinal ? 20000 : undefined,
     });
   }
 
-<<<<<<< HEAD
   /**
    * Handles settings updates (called via the /settings endpoint)
    */
@@ -477,11 +598,6 @@
       console.error('Error updating settings:', error);
       throw error;
     }
-=======
-  // Helper method to get active session for a user
-  public getActiveSessionForUser(userId: string): { session: TpaSession, sessionId: string } | null {
-    return this.activeUserSessions.get(userId) || null;
->>>>>>> 70b5a6f1
   }
   
   /**
@@ -505,6 +621,9 @@
       return res.status(400).json({ error: 'Missing userId or settings array in payload' });
     }
 
+    // Process settings - the method will find active session if available
+    const result = await liveCaptionsApp.processSettings(userIdForSettings, undefined, undefined, settings);
+    
     // Process settings - the method will find active session if available
     const result = await liveCaptionsApp.processSettings(userIdForSettings, undefined, undefined, settings);
     
