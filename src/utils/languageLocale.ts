--- conflicted
+++ resolved
@@ -302,101 +302,6 @@
             return "zh-TW";
         case "Zulu (South Africa)":
             return "zu-ZA";
-<<<<<<< HEAD
-        case "English":
-            return "en-US";
-        case "Chinese (Hanzi)":
-            return "zh-CN";
-        case "Chinese (Pinyin)":
-            return "zh-CN";
-        case "Spanish":
-            return "es-ES";
-        case "Hindi":
-            return "hi-IN";
-        case "French":
-            return "fr-FR";
-        case "Standard Arabic":
-            return "ar-EG";
-        case "Bengali":
-            return "bn-IN";
-        case "Russian":
-            return "ru-RU";
-        case "Portuguese":
-            return "pt-BR";
-        case "Urdu":
-            return "ur-IN";
-        case "Indonesian":
-            return "id-ID";
-        case "German":
-            return "de-DE";
-        case "Japanese":
-            return "ja-JP";
-        case "Swahili":
-            return "sw-KE";
-        case "Marathi":
-            return "mr-IN";
-        case "Telugu":
-            return "te-IN";
-        case "Turkish":
-            return "tr-TR";
-        case "Tamil":
-            return "ta-IN";
-        case "Vietnamese":
-            return "vi-VN";
-        case "Korean":
-            return "ko-KR";
-        case "Italian":
-            return "it-IT";
-        case "Hausa":
-            return "ha-NG";
-        case "Thai":
-            return "th-TH";
-        case "Persian":
-            return "fa-IR";
-        case "Polish":
-            return "pl-PL";
-        case "Ukrainian":
-            return "uk-UA";
-        case "Malayalam":
-            return "ml-IN";
-        case "Gujarati":
-            return "gu-IN";
-        case "Kannada":
-            return "kn-IN";
-        case "Odia":
-            return "or-IN";
-        case "Burmese":
-            return "my-MM";
-        case "Romanian":
-            return "ro-RO";
-        case "Dutch":
-            return "nl-NL";
-        case "Greek":
-            return "el-GR";
-        case "Hungarian":
-            return "hu-HU";
-        case "Czech":
-            return "cs-CZ";
-        case "Swedish":
-            return "sv-SE";
-        case "Finnish":
-            return "fi-FI";
-        case "Hebrew":
-            return "he-IL";
-        case "Tagalog":
-            return "fil-PH";
-        case "Yoruba":
-            return "yo-NG";
-        case "Igbo":
-            return "ig-NG";
-        case "Bhojpuri":
-            return "hi-IN";
-        case "Malay":
-            return "ms-MY";
-        case "Uzbek":
-            return "uz-UZ";
-=======
->>>>>>> c2145289
         default:
             return "en-US";
     }
